<<<<<<< HEAD
__version__ = '0.5.3'
=======
u"""
??
list modules and packages
??

Package docstring

"""
__version__ = '0.5.3'
>>>>>>> 62b4b497
<|MERGE_RESOLUTION|>--- conflicted
+++ resolved
@@ -1,6 +1,3 @@
-<<<<<<< HEAD
-__version__ = '0.5.3'
-=======
 u"""
 ??
 list modules and packages
@@ -9,5 +6,4 @@
 Package docstring
 
 """
-__version__ = '0.5.3'
->>>>>>> 62b4b497
+__version__ = '0.5.3'