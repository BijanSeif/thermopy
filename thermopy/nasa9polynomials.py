u"""
Enable the NASA 9 term polynomials to create chemical compound objects.

This module allows the user to use the NASA9 term polynomials (abbreviated as NASA 9) to model chemical compounds and reactions. It is worth noting that all the output is stripped of any phyisical unit, that is, results are returned as numpy floats. *Therefore to end any form of ambiguity we reinstate that all the results are in SI units using molar basis*. It is up to the user to beware of any physical unit conversion concerning his problem.

Classes:
    Compound: chemical compound present in the NASA9 term polynomials database.

    CompoundIdealGas: chemical compound as an ideal gas present in the NASA9 term polynomials database. It inherits from Compound.

    Reaction: model of a chemical reaction.

Example:
    >>> import thermopy
    >>> from thermopy import nasa9polynomials as nasa9
    >>> db = nasa9.Database()
    >>> caf2 = db.set_compound('caf2')
    >>> print(caf2.elements)
    [('C', 1), ('F', 2)]
    >>> print(caf2.inchikey)
    WUKWITHWXAAZEY-UHFFFAOYSA-L
    >>> print(caf2.enthalpy_of_formation)
    -790828.409
    >>> print(caf2.heat_capacity(300))
    51.2707324499
    >>> print(caf2.molecular_weight)
    0.0780748064
    >>> water = db.set_compound('h2o(l)')
    >>> print(water.entropy(300))
    69.633703
    >>> print(water.elements)
    [('H', 2), ('O', 1)]

References:
    [1] Bonnie J. McBride, Michael J. Zehe, and Sanford Gordon. NASA Glenn Coefficients for Calculating Thermodynamic Properties of Individual Species. September 2002.

"""

import os
import re
import xml.etree.ElementTree as ET
import numpy as np
from thermopy.constants import ideal_gas_constant
<<<<<<< HEAD
import os
=======
>>>>>>> 62b4b497
_R = ideal_gas_constant[0]


class Compound(object):
    u"""
    Chemical compound present in the NASA9 term polynomials database.

    It is usually set by nasa9polyniomials.Database.set_compound('identifier'). If set this way this method already instantiates either a Compound or a CompoundIdealGas based on the phase of the chemical compound specified by the identifier (see note below).

    Note:
        *The default phase for compounds in this database is gas.* Thus if instantiating with the name 'H2O' one would get steam. For liquid water and ice one would rather look for 'H2O(L)' or 'H2O(cr)'. The same is valid for a lot of compounds expected to be in the condensed form (such as NaCl, Tungsten, etc).

    It has all the thermodynamic functions listed in [1] as methods which take temperature as their sole argument. Those were expanded to include gibbs_energy that could be defined by the given functions.

    Attributes:
        canonical_smiles (str): Canonical SMILES (Simplified molecular-input line-entry system) of the compound.
        cas_number (str): CAS (Chemical Abstract Service) number of the compound.
        comment (str): Comment found in the xml database. Usually references.
        condensed (bool): True if the compound is condensed, False if not.
        xml_compounds (list): List containing tuples of two entries. The first is the xml_compound and the second is the proportion of the xml_compound in the molecule. Both values are strings.
        enthalpy_of_formation (float): Enthalpy of formation of the compound.
        inchikey (str): InChI (International Chemical Identifier) key for the compound.
        inp_name (str): Name as per the original 'inp' file.
        iupac_name (str): IUPAC (International Union of Pure and Applied Chemistry) name of the compound.
        molecular_weight (float): Molecular weight of the compound.
        reference (str): Reference for the compound. See [1] for details.

    Methods:
        enthalpy: calculates the enthalpy for a Compound object.
        entropy:  calculates the entropy for a Compound object.
        gibbs_energy: calculates the Gibbs energy for a Compound object.
        heat_capacity: calculates the heat capacity for a Compound object.

    Subclasses:
        CompoundIdealGas: chemical compound as an ideal gas present in the NASA9 term polynomials database. It inherits from Compound.

    Examples:
        >>> import thermopy
        >>> from thermopy import nasa9polynomials as nasa9
        >>> db = nasa9.Database()
        >>> uf6 = db.set_compound('uf6(cr)')
        >>> print(uf6)
        hexafluorouranium: UF6(cr)

    """

    def __init__(self, xml_compound):
        u"""
        Instantiate a Compound object from xml info.

        Arguments:
            xml_compound: xml tree containing the relevant fields to characterize the attributes and boundaries of temperature for which calculations are valid.

        """
        self._xml_compound = xml_compound
        self.inp_name = xml_compound.attrib['inp_file_name']
        self.inchikey = xml_compound.find('identification').find(
            'InChIKey').text
        self.canonical_smiles = xml_compound.find(
            'identification').find('canonical_smiles').text
        self.cas_number = xml_compound.find('identification').find(
            'cas_number').text
        self.iupac_name = xml_compound.find('identification').find(
            'IUPAC_name').text
        self.comment = xml_compound.find('comment').text
        self.reference = xml_compound.find('reference').text
        self.elements = self._get_xml_compounds(xml_compound.find(
            'elements'))
        self.condensed = bool(
            xml_compound.find('condensed').text == 'True')
        self.molecular_weight = float(
            xml_compound.find('molecular_weight').text)
        self.enthalpy_of_formation = float(
            xml_compound.find('hf298.15').text)

    def _get_xml_compounds(self, xml_compound):
        u"""
        Return a list of tuples containing the elements and their proportion in the chemical compound.

        Arguments:
            xml_compound (list): list of Element Tree objects containing elements.

        Returns:
            list: list of tuples. Tuples are of the form (str, int) where str is the symbol of the element and int is its proportion in the molecule.

        """
        xml_compounds_list = []
        for one_xml_compound in xml_compound:
            xml_compounds_list.append(tuple(*map(
                lambda x, y: (x, int(y)),
                *one_xml_compound.items()[0])))
        return xml_compounds_list

    def _evaluate_temperature_interval(self, T):
        u"""
        Ouput temperature interval to be used by public methods.

        Helper method to ouput temperature interval order.

        Arguments:
            T (float): temperature.

        Returns:
            int: The order of the temperature range (0th, 1st, 2nd, etc). Some compounds have more than one temperature range with different corrisponding coefficients. Therefore the temperature range has to be specified.

        Example:
            The KI gas has two temperature intervals (thus two sets of coefficients to be used). The ranges are: [200, 1000] and [1000, 6000] as for most gases. Thus requiring a property to be measured at 1100 K the second interval should be used and this method shall return the number 1 (as opposed to zero).

        """
        for (i, Trange) in enumerate(self._xml_compound.findall('T_range')):
            if (float(Trange.attrib['Tlow']) <= T <= float(
                    Trange.attrib['Thigh'])):
                return i
        raise Exception('Temperature out of range for '
                        + self.iupac_name + '/' + self.inp_name
                        + ' with ' + str(T) + ' K')

    def heat_capacity(self, T):
        u"""
        Calculate molar heat capacity at constant pressure for standard state.

        Arguments:
            T (float): temperature.

        Returns:
            numpy_float: The molar heat capacity for the compound for a given temperature.

        Examples:
            >>> import thermopy
            >>> from thermopy import nasa9polynomials as nasa9
            >>> db = nasa9.Database()
            >>> libr = db.set_compound('LiBr')
            >>> print(libr, '-', libr.heat_capacity(2700))
            lithium;bromide: LiBr - 39.6593057506

        """
        coefficients = np.empty(9, dtype=np.float32)
        for (i, coef) in enumerate(self._xml_compound.findall(
                'T_range')[self._evaluate_temperature_interval(T)]):
            coefficients[i] = np.array(coef.text, dtype=np.float32)
        exponents = np.array([-2, -1, 0, 1, 2, 3, 4], dtype=np.signedinteger)
        return np.sum(
                   np.multiply(
                       np.power(T, exponents, dtype=np.float32),
                       coefficients[0:7]), dtype=np.float32) * _R

    def enthalpy(self, T):
        u"""
        Calculate molar enthalpy at constant pressure for the compound for a given temperature.

        Arguments:
            T (float): temperature.

        Returns:
            numpy_float: The molar enthalpy for the compound for a given temperature.

        Examples:
            >>> import thermopy
            >>> from thermopy import nasa9polynomials as nasa9
            >>> db = nasa9.Database()
            >>> magnesium_hydroxide = db.set_compound('Mg(OH)2(cr)')
            >>> print(magnesium_hydroxide, '-', magnesium_hydroxide.enthalpy(500))  # J/mol
            Mg(OH)2(cr) - -906097.801815

        """
        coefficients = np.empty(9, dtype=np.float32)
        for (i, coef) in enumerate(self._xml_compound.findall(
                'T_range')[self._evaluate_temperature_interval(T)]):
            coefficients[i] = np.array(coef.text, dtype=np.float32)
        exponents = np.array([-2, -1, 0, 1, 2, 3, 4, -1],
                             dtype=np.signedinteger)
        other_factors = np.array([-1, np.log(T), 1, 0.5, 1/3, 0.25, 0.2, 1],
                                 dtype=np.float32)
        return np.sum(
                   np.multiply(
                       np.multiply(
                           np.power(T, exponents, dtype=np.float32),
                           coefficients[0:8]),
                       other_factors), dtype=np.float32) * _R * T

    def entropy(self, T):
        u"""
        Calculate molar entropy at constant pressure for the compound for a given temperature.

        Arguments:
            T (float): temperature.

        Returns:
            numpy_float: The molar entropy for the compound for a given temperature.

        Examples:
            >>> import thermopy
            >>> from thermopy import nasa9polynomials as nasa9
            >>> db = nasa9.Database()
            >>> argon = db.set_compound('ar')
            >>> print(argon, '-', argon.entropy(200))
            argon: Ar - 146.546470215

        """
        coefficients = np.empty(9, dtype=np.float32)
        for (i, coef) in enumerate(self._xml_compound.findall(
                'T_range')[self._evaluate_temperature_interval(T)]):
            coefficients[i] = np.array(coef.text, dtype=np.float32)
        exponents = np.array([-2, -1, 0, 1, 2, 3, 4, 0, 0],
                             dtype=np.signedinteger)
        other_factors = np.array([-0.5, -1, np.log(T), 1, 0.5, 1/3, 0.25,
                                  0, 1],
                                 dtype=np.float32)
        return np.sum(
                   np.multiply(
                       np.multiply(
                           np.power(T, exponents, dtype=np.float32),
                           coefficients[:]),
                       other_factors), dtype=np.float32) * _R

    def gibbs_energy(self, T):
        u"""
        Calculate molar Gibbs energy at constant pressure for the compound for a given temperature.

        Arguments:
            T (float): temperature.

        Returns:
            numpy_float: The molar entropy for the compound for a given temperature.

        Examples:
            >>> import thermopy
            >>> from thermopy import nasa9polynomials as nasa9
            >>> db = nasa9.Database()
            >>> csbr = db.set_compound('csbr(cr)')
            >>> print(csbr, '-', csbr.gibbs_energy(273.15))
            cesium;bromide: CsBr(cr) - -436504.410044

        """
        return self.enthalpy(T) - T * self.entropy(T)

    def __str__(self):
        if self.iupac_name != 'N/A':
            return str(self.iupac_name) + ': ' + self.inp_name
        elif self.canonical_smiles != 'N/A':
            return str(self.canonical_smiles)
        else:
            return str(self.inp_name)


class CompoundIdealGas(Compound):
    u"""
    Chemical compound as an ideal gas present in the NASA9 term polynomials database.

    It is usually set by nasa9polyniomials.Database.set_compound('identifier'). If set this way this method already instantiates either a Compound or a CompoundIdealGas based on the phase of the chemical compound specified by the identifier (see note below).

    Note:
        *The default phase for compounds in this database is gas.* Thus if instantiating with the name 'H2O' one would get steam. For liquid water and ice one would rather look for 'H2O(L)' or 'H2O(cr)'. The same is valid for a lot of compounds expected to be in the condensed form (such as NaCl, Tungsten, etc).

    It adds two extra methods which come from the thermodynamics of Ideal Gases.

    Inherits from Compound.

    Methods:
        heat_capacity_constant_v: calculates the heat capacity at a constant volume for a CompoundIdealGas object.
        internal_energy: calculates the internal energy for a CompoundIdealGas object.

    Examples:
        >>> # Instantiating a Compound whose condensed attributed is False
        >>> # automatically sets it as an Ideal Gas:
        >>> import thermopy
        >>> from thermopy import nasa9polynomials as nasa9
        >>> db = nasa9.Database()
        >>> co2 = db.set_compound('CO2')
        >>> print(co2, type(co2))
        carbon dioxide: CO2 <class 'thermopy.nasa9polynomials.CompoundIdealGas'>

    """
    def __init__(self, xml_compound):
        u"""
        Initialize an ideal gas Compound.

        Arguments:
            xml_compound: xml tree containing the relevant fields to characterize the attributes and boundaries of temperature for which calculations are valid.

        """
        Compound.__init__(self, xml_compound)

    def heat_capacity_constant_v(self, T):
        u"""
        Calculate molar heat capacity at constant volume for standard state.

        Arguments:
            T (float): temperature.

        Returns:
            numpy_float: The molar heat capacity for the compound for a given temperature.

        Examples:
            >>> import thermopy
            >>> from thermopy import nasa9polynomials as nasa9
            >>> db = nasa9.Database()
            >>> xenon = db.set_compound('Xe')
            >>> print(xenon, '-', xenon.heat_capacity(298.15))
            xenon: Xe - 20.78618
            >>> print(xenon, '-', xenon.heat_capacity_constant_v(298.15))
            xenon: Xe - 12.471708
            >>> print('subtracting both hc:',
            ...       xenon.heat_capacity(298.15)
            ...       - xenon.heat_capacity_constant_v(298.15))
            subtracting both hc: 8.314472

        """
        return self.heat_capacity(T) - _R

    def internal_energy(self, T):
        u"""
        Calculate molar internal energy at constant pressure for standard state.

        Arguments:
            T (float): temperature.

        Returns:
            numpy_float: The molar internal energy for the compound for a given temperature.

        Examples:
            >>> import thermopy
            >>> from thermopy import nasa9polynomials as nasa9
            >>> db = nasa9.Database()
            >>> hcn = db.set_compound('hcn')
            >>> print(hcn, '-', hcn.internal_energy(500))
            formonitrile: HCN - 136809.830971

        """
        return self.enthalpy(T) - _R * T

class Database(object):
    u"""
    Nasa 9 term polynomials database (see NASA/TP—2002-211556).

    The preferred method for identifying compounds is via *usual name* followed by an aggregation state if the compound is not a gas. E.g. '(L)', '(cr)', '(a)', '(b)' where '(a)' and '(b)' are for allotropes.
    Other methods are:
        1. InChIKey.
        2. CAS number.
        3. IUPAC name.

    Examples:
        >>> from thermopy import nasa9polynomials as nasa9
        >>> db = nasa9.Database()

    """

    def __init__(self):
        u"""Initializes the database."""
        xmlPath = os.path.join(
            os.path.dirname(__file__), os.pardir, 'databases',
            'nasa9polynomials.xml')
        self._nasa9 = ET.parse(os.path.abspath(xmlPath))
        self._root = self._nasa9.getroot()

    def _search_database(self, x):
        u"""
        Search the database.

        Arguments:
            x (str): identifier for compound being searched.

        Returns:
            tuple: (inp file name, iupac name, ET.Element).

        Note:
            The preferred method for identifying compounds is via *usual name* followed by an aggregation state if the compound is not a gas. E.g. '(L)', '(cr)', '(a)', '(b)' where '(a)' and '(b)' are for allotropes.
            Other methods are:
                1. InChIKey.
                2. CAS number.
                3. IUPAC name.

        """
        result_list = []
        inchikey_re = re.compile('[A-Z]{14}\-[A-Z]{10}\-[A-Z]')
        cas_re = re.compile('[0-9]{2,7}\-[0-9][0-9]\-[0-9]')
        # InChIKey search
        if re.match(inchikey_re, x):  # is an inchikey
            for specie in self._root:
                identification = specie.find('identification')
                inchikey = identification.find('InChIKey')
                if x == inchikey.text:
                    result_list.append(specie)
        # CAS search
        elif re.match(cas_re, x):
            for specie in self._root:
                identification = specie.find('identification')
                cas_number = identification.find('cas_number')
                if x == cas_number.text:
                    result_list.append(specie)
        # usual name search
        else:
            # tries exact match first
            for specie in self._root:
                iupac_name = specie.find('identification').find('IUPAC_name')
                if (x.lower() == specie.find('identification').find(
                            'IUPAC_name').text.lower() or
                        x.lower() == specie.attrib['inp_file_name'].lower()):
                    result_list.append(specie)
            if len(result_list) == 1:
                pass
            else:  # exact match was not sucessfull go to loose match
                result_list = []
                # if not found tries loose match
                for specie in self._root:
                    iupac_name = specie.find('identification').find(
                        'IUPAC_name')
                    augmented_namespace = (specie.attrib['inp_file_name']
                                           + ' ' + specie.find('comment').text
                                           + ' ' + iupac_name.text)
                    if x.lower() in augmented_namespace.lower():
                        result_list.append(specie)
        for specie in result_list:
            return [(y.attrib['inp_file_name'],
                     y.find('identification').find('IUPAC_name').text,
                     y) for y in result_list]

    def list_compound(self, x):
        u"""
        List the compounds for a given input.
        It is intended to be used in interactive mode.

        Arguments:
            x (str): identifier for compound being searched.

        Returns:
            list: list of tuples containing (str, str) being the 'inp name' and the IUPAC name respectively.

        Examples:
            >>> from thermopy import nasa9polynomials as nasa9
            >>> db = nasa9.Database()
            >>> for i in db.list_compound('fes'):
            ...     print(i)
            ('FeS(a)', 'sulfanylideneiron')
            ('FeS(b)', 'sulfanylideneiron')
            ('FeS(c)', 'sulfanylideneiron')
            ('FeS(L)', 'sulfanylideneiron')
            ('FeSO4(cr)', 'iron(2+);sulfate')
            ('FeS2(cr)', 'N/A')

        Note:
            The preferred method for identifying compounds is via *usual name* followed by an aggregation state if the compound is not a gas. E.g. '(L)', '(cr)', '(a)', '(b)' where '(a)' and '(b)' are for allotropes.
            Other methods are:
                1. InChIKey.
                2. CAS number.
                3. IUPAC name.

        """
        result_list = []
        for i in self._search_database(x):
            result_list.append((i[0], i[1]))
        return result_list

    def set_compound(self, x):
        u"""
        Set the compound if there is one entry specified on the database.

        It is important to notice that due to the nature of the work of this database, compounds are gases unless explicitly stated otherwise.

        Arguments:
            x (str): identifier for compound being searched.

        Returns:
            Compound??fix to thermopy.nasa9polynomials.Compound: returns a Compound objected if the phase is condensed. Returns a CompoundIdealGas otherwise.

        Example:
            >>> # Someone is looking for the element gallium but is not certain how to instantiate it. One would first list the compounds:
            >>>> from thermopy import nasa9polynomials as nasa9
            >>> db = nasa9.Database()
            >>> for i in db.list_compound('gallium'):
            ...     print(i)
            ...
            ('Ga', 'gallium')
            ('Ga+', 'gallium')
            ('GaBr', 'bromogallium')
            ('GaBr2', 'dibromogallium')
            ('GaCl', 'chlorogallium')
            ('GaCl2', 'gallium;dichloride')
            ('GaF2', 'difluorogallium')
            ('GaI2', 'diiodogallium')
            ('GaO', 'oxogallium')
            ('GaOH', 'gallium;hydroxide')
            ('Ga2Cl4', 'gallium;gallium;tetrachloride')
            ('Ga2O', 'gallium;oxygen(2-)')
            ('Ga(cr)', 'gallium')
            ('Ga(L)', 'gallium')
            ('Ga2O3(cr)', 'digallium;oxygen(2-)')
            ('Ga2O3(L)', 'digallium;oxygen(2-)')
            >>> gallium = db.set_compound('Ga')
            >>> print(gallium)
            gallium: Ga

        Note:
            The preferred method for identifying compounds is via *usual name* followed by an aggregation state if the compound is not a gas. E.g. '(L)', '(cr)', '(a)', '(b)' where '(a)' and '(b)' are for allotropes.
            Other methods are:
                1. InChIKey.
                2. CAS number.
                3. IUPAC name.

        """
        result = self._search_database(x)
        if len(result) != 1:  # could not set component: give error messages
            if len(result) == 0:
                raise Exception('No compound found.')
            else:
                raise Exception('The compound \'' + str(x) + '\' you are '
                                'trying to set is not unique: ' + result[0][0],
                                result[1][0])
        if result[0][2].find('condensed') == 'True':
            return Compound(result[0][2])
        else:  # if it is an ideal gas
            return CompoundIdealGas(result[0][2])


class Reaction(object):
    u"""
    Model of a chemical reaction.

    Model of a chemical reaction using the NASA9 Compounds.

    Inherits from object.

    Methods:
        enthalpy_reaction: enthalpy of the reaction.
        entropy_reaction: entropy of the reaction.
        gibbs_energy_reaction: Gibbs energy of the reaction.
        equilibrium_constant: equilibrium constant of the reaction.

    Examples:
        >>> from thermopy import nasa9polynomials as nasa9
        >>> db = nasa9.Database()
        >>> na = db.set_compound('na(cr)')  # being careful to initilize solid compounds
        >>> water = db.set_compound('h2o(l)') # being careful to initilize liquid compounds
        >>> sodium_hydroxide = db.set_compound('naoh(a)') # being careful to initilize solid compounds
        >>> hydrogen = db.set_compound('h2')
        >>> reacts = (na, water)
        >>> prods = (sodium_hydroxide, hydrogen)
        >>> reacts_coefs = (2, 2)
        >>> prods_coefs = (2, 1)
        >>> reaction1 = nasa9.Reaction(300, reacts, prods, reacts_coefs, prods_coefs)
        >>> print(reaction1)
        <reaction> +2 Na(cr) +2 H2O(L)  -> +2 NaOH(a) +1 H2
        >>> print(reaction1.entropy_reaction())
        149.097547531
        >>> print(reaction1.enthalpy_reaction())
        -279857.367433

    Notes:
        The Reaction class does not check for imbalances of the reaction (yet).

    """
    def __init__(self, T, reactants, products,
                 reactants_coefficients, product_coefficients):
        u"""
        Initializes a Reaction object.

        Arguments:
            T (float): temperature of the reaction.
            reactants (tuple): tuple of the reactants as Compounds.
            products (tuple): tuple of the products as Compounds.
            reactants_coefficients (tuple): tuple of the reactants coefficients.
            product_coefficients (tuple): tuple of the products coefficients.

        Examples:
            >>> import thermopy
            >>> from thermopy import nasa9polynomials as nasa9
            >>> db = nasa9.Database()
            >>> co = db.set_compound('carbon monoxide')
            >>> molybdenium_oxide = db.set_compound('MoO2(cr)')  # to set it a solid
            >>> co2 = db.set_compound('co2')
            >>> molybdenium = db.set_compound('Mo(cr)')  # to set it a solid
            >>> reagents = (co, molybdenium_oxide)
            >>> products = (co2, molybdenium)
            >>> reactants_stoichometry = (2, 1)
            >>> prodcuts_stoichometry = (2, 1)
            >>> reaction1 = nasa9.Reaction(
            ...     298,
            ...     reagents,
            ...     products,
            ...     reactants_stoichometry,
            ...     prodcuts_stoichometry
            ...     )
            >>> print(reaction1, reaction1.enthalpy_reaction())
            <reaction> +2 CO +1 MoO2(cr)  -> +2 CO2 +1 Mo(cr)  23352.3949968

        Note:
            The tuple of the reactants and its coefficients should refer to the same compounds (follow the same order). See example.

        """
        self.T = T
        self._reactants = reactants
        self._products = products
        self._rcoefs = tuple(abs(z) for z in reactants_coefficients)
        self._pcoefs = tuple(abs(z) for z in product_coefficients)
        # error checking
        if (len(self._reactants) != len(self._rcoefs) or
                len(self._products) != len(self._pcoefs)):
            raise Exception('Number of reactants or products is different'
                            'from the number of coefficients given')

    def enthalpy_reaction(self, T=None):
        u"""
        Calculate the enthalpy of the reaction at the standard state.

        Arguments:
            T (float): temperature.

        Returns:
            numpy_float: The enthalpy of the reaction for a given temperature.

        Examples:
            >>> import thermopy
            >>> from thermopy import nasa9polynomials as nasa9
            >>> db = nasa9.Database()
            >>> nitric_acid = db.set_compound('hno3')  # the liquid phase is not present in the database
            >>> naoh = db.set_compound('naoh(a)')
            >>> sodium_nitrate = db.set_compound('nano3(a)')
            >>> water = db.set_compound('h2o(l)')
            >>> reagents = (nitric_acid, naoh)
            >>> products = (sodium_nitrate, water)
            >>> reactants_stoichometry = (1, 1)
            >>> prodcuts_stoichometry = (1, 1)
            >>> reaction1 = nasa9.Reaction(
            ...     298,
            ...     reagents,
            ...     products,
            ...     reactants_stoichometry,
            ...     prodcuts_stoichometry
            ...     )
            >>> print(reaction1, reaction1.enthalpy_reaction())
            <reaction> +1 HNO3 +1 NaOH(a)  -> +1 NaNO3(a) +1 H2O(L)  -193773.133358

        """
        if T is not None:
            self.T = T
        deltah = 0
        for (coefficient, compound) in zip(self._rcoefs, self._reactants):
            deltah = deltah - coefficient * compound.enthalpy(self.T)
        for (coefficient, compound) in zip(self._rcoefs, self._products):
            deltah = deltah + coefficient * compound.enthalpy(self.T)
        return deltah

    def entropy_reaction(self, T=None):
        u"""
        Calculate the entropy of the reaction at the standard state.

        Arguments:
            T (float): temperature.

        Returns:
            numpy_float: The entropy of the reaction for a given temperature.

        Examples:
            >>> import thermopy
            >>> from thermopy import nasa9polynomials as nasa9
            >>> db = nasa9.Database()
            >>> nitric_acid = db.set_compound('hno3')  # the liquid phase is not present in the database
            >>> naoh = db.set_compound('naoh(a)')
            >>> sodium_nitrate = db.set_compound('nano3(a)')
            >>> water = db.set_compound('h2o(l)')
            >>> reagents = (nitric_acid, naoh)
            >>> products = (sodium_nitrate, water)
            >>> reactants_stoichometry = (1, 1)
            >>> prodcuts_stoichometry = (1, 1)
            >>> reaction1 = nasa9.Reaction(
            ...     298,
            ...     reagents,
            ...     products,
            ...     reactants_stoichometry,
            ...     prodcuts_stoichometry
            ...     )
            >>> print(reaction1, reaction1.entropy_reaction())
            <reaction> +1 HNO3 +1 NaOH(a)  -> +1 NaNO3(a) +1 H2O(L)  -145.797754143

        """
        if T is not None:
            self.T = T
        deltas = 0
        for (coefficient, compound) in zip(self._rcoefs, self._reactants):
            deltas = deltas - coefficient * compound.entropy(self.T)
        for (coefficient, compound) in zip(self._rcoefs, self._products):
            deltas = deltas + coefficient * compound.entropy(self.T)
        return deltas

    def gibbs_energy_reaction(self, T=None):
        u"""
        Calculate the Gibbs energy of the reaction at the standard state.

        Arguments:
            T (float): temperature.

        Returns:
            numpy_float: The Gibbs energy of the reaction for a given temperature.

        Examples:
            >>> import thermopy
            >>> from thermopy import nasa9polynomials as nasa9
            >>> db = nasa9.Database()
            >>> pcl5 = db.set_compound('pcl5')
            >>> pcl3 = db.set_compound('pcl3')
            >>> chlorine = db.set_compound('cl2')
            >>> reagents = (pcl5,)
            >>> products = (pcl3, chlorine)
            >>> reactants_stoichometry = (1,)
            >>> prodcuts_stoichometry = (1, 1)
            >>> reaction1 = nasa9.Reaction(
            ...     298,
            ...     reagents,
            ...     products,
            ...     reactants_stoichometry,
            ...     prodcuts_stoichometry
            ...     )
            >>> print(reaction1, reaction1.gibbs_energy_reaction())
            <reaction> +1 PCl5  -> +1 PCl3 +1 Cl2  103038.712535

        """
        if T is not None:
            self.T = T
        deltag = 0
        for (coefficient, compound) in zip(self._rcoefs, self._reactants):
            deltag = deltag - coefficient * compound.gibbs_energy(self.T)
        for (coefficient, compound) in zip(self._rcoefs, self._products):
            deltag = deltag + coefficient * compound.gibbs_energy(self.T)
        return deltag

    def equilibrium_constant(self, T=None):
        u"""
        Calculate the equilibrium constant of the reaction at the standard state.

        Definition: K = exp(- deltaG / (R T))

        Arguments:
            T (float): temperature.

        Returns:
            numpy_float: The Gibbs energy of the reaction for a given temperature.


        Examples:
            >>> import thermopy
            >>> from thermopy import nasa9polynomials as nasa9
            >>> db = nasa9.Database()
            >>> pcl5 = db.set_compound('pcl5')
            >>> pcl3 = db.set_compound('pcl3')
            >>> chlorine = db.set_compound('cl2')
            >>> reagents = (pcl5,)
            >>> products = (pcl3, chlorine)
            >>> reactants_stoichometry = (1,)
            >>> prodcuts_stoichometry = (1, 1)
            >>> reaction1 = nasa9.Reaction(
            ...     500,
            ...     reagents,
            ...     products,
            ...     reactants_stoichometry,
            ...     prodcuts_stoichometry
            ...     )
            >>> print(reaction1, reaction1.equilibrium_constant())
            <reaction> +1 PCl5  -> +1 PCl3 +1 Cl2  6.39431126134e-13

        """
        if T is not None:
            self.T = T
        return np.exp(-1 * self.gibbs_energy_reaction(self.T) / (
            _R * self.T))

    def __repr__(self):
        u"""Define how a reaction should be print."""
        r = ''
        for (reag, coef) in zip(self._reactants, self._rcoefs):
            r = r + '+' + str(coef) + ' ' + reag.inp_name + ' '
        r = r + ' -> '
        for (reag, coef) in zip(self._products, self._pcoefs):
            r = r + '+' + str(coef) + ' ' + reag.inp_name + ' '
        return """<reaction> {0}""".format(r)<|MERGE_RESOLUTION|>--- conflicted
+++ resolved
@@ -41,10 +41,6 @@
 import xml.etree.ElementTree as ET
 import numpy as np
 from thermopy.constants import ideal_gas_constant
-<<<<<<< HEAD
-import os
-=======
->>>>>>> 62b4b497
 _R = ideal_gas_constant[0]
 
 
